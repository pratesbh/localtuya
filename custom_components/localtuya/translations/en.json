{
    "config": {
        "abort": {
            "already_configured": "Device has already been configured."
        },
        "error": {
            "cannot_connect": "Cannot connect to device. Verify that address is correct and try again.",
            "invalid_auth": "Failed to authenticate with device. Verify that device id and local key are correct.",
            "unknown": "An unknown error occurred. See log for details.",
            "entity_already_configured": "Entity with this ID has already been configured."
        },
        "step": {
            "user": {
                "title": "Device Discovery",
                "description": "Pick one of the automatically discovered devices or `...` to manually to add a device.",
                "data": {
                    "discovered_device": "Discovered Device"
                }
            },
            "basic_info": {
                "title": "Add Tuya device",
                "description": "Fill in the basic device details. The name entered here will be used to identify the integration itself (as seen in the `Integrations` page). You will add entities and give them names in the following steps.",
                "data": {
                    "friendly_name": "Name",
                    "host": "Host",
                    "device_id": "Device ID",
                    "local_key": "Local key",
                    "protocol_version": "Protocol Version"
                }
            },
            "pick_entity_type": {
                "title": "Entity type selection",
                "description": "Please pick the type of entity you want to add.",
                "data": {
                    "platform_to_add": "Platform",
                    "no_additional_platforms": "Do not add any more entities"
                }
            },
            "add_entity": {
                "title": "Add new entity",
                "description": "Please fill out the details for an entity with type `{platform}`. All settings except for `ID` can be changed from the Options page later.",
                "data": {
                    "id": "ID",
                    "friendly_name": "Friendly name",
                    "current": "Current",
                    "current_consumption": "Current Consumption",
                    "voltage": "Voltage",
                    "commands_set": "Open_Close_Stop Commands Set",
                    "positioning_mode": "Positioning mode",
                    "current_position_dp": "Current Position (when Position mode is *position*)",
                    "set_position_dp": "Set Position (when Position Mode is *position*)",
                    "position_inverted": "Invert 0-100 position (when Position Mode is *position*)",
                    "span_time": "Full opening time, in secs. (when Position Mode is fake*)",
                    "unit_of_measurement": "Unit of Measurement",
                    "device_class": "Device Class",
                    "scaling": "Scaling Factor",
                    "state_on": "On Value",
                    "state_off": "Off Value",
<<<<<<< HEAD
                    "battery_dp": "Battery status DP",
                    "brightness": "Brightness",
=======
                    "brightness": "Brightness (only for white color)",
>>>>>>> d783293a
                    "brightness_lower": "Brightness Lower Value",
                    "brightness_upper": "Brightness Upper Value",
                    "color_temp": "Color Temperature",
                    "color": "Color",
                    "color_mode": "Color Mode"
                }
            }
        }
    },
    "options": {
        "step": {
            "init": {
                "title": "Configure Tuya Device",
                "description": "Basic configuration for device id `{device_id}`.",
                "data": {
                    "friendly_name": "Friendly Name",
                    "host": "Host",
                    "local_key": "Local key",
                    "protocol_version": "Protocol Version"
                }
            },
            "entity": {
                "title": "Entity Configuration",
                "description": "Editing entity with DPS `{id}` and platform `{platform}`.",
                "data": {
                    "id": "ID",
                    "friendly_name": "Friendly name",
                    "current": "Current",
                    "current_consumption": "Current Consumption",
                    "voltage": "Voltage",
                    "commands_set": "Open_Close_Stop Commands Set",
                    "positioning_mode": "Positioning mode",
                    "current_position_dp": "Current Position (for *position* mode only)",
                    "set_position_dp": "Set Position (for *position* mode only)",
                    "position_inverted": "Invert 0-100 position (when Position Mode is *position*)",
                    "span_time": "Full opening time, in secs. (for *fake* mode only)",
                    "unit_of_measurement": "Unit of Measurement",
                    "device_class": "Device Class",
                    "scaling": "Scaling Factor",
                    "state_on": "On Value",
                    "state_off": "Off Value",
<<<<<<< HEAD
                    "battery_dp": "Battery status DP",
                    "brightness": "Brightness",
=======
                    "brightness": "Brightness (only for white color)",
>>>>>>> d783293a
                    "brightness_lower": "Brightness Lower Value",
                    "brightness_upper": "Brightness Upper Value",
                    "color_temp": "Color Temperature",
                    "color": "Color",
                    "color_mode": "Color Mode"
                }
            },
            "yaml_import": {
                "title": "Not Supported",
                "description": "Options cannot be edited when configured via YAML."
            }
        }
    },
    "title": "LocalTuya"
}<|MERGE_RESOLUTION|>--- conflicted
+++ resolved
@@ -56,12 +56,8 @@
                     "scaling": "Scaling Factor",
                     "state_on": "On Value",
                     "state_off": "Off Value",
-<<<<<<< HEAD
                     "battery_dp": "Battery status DP",
-                    "brightness": "Brightness",
-=======
                     "brightness": "Brightness (only for white color)",
->>>>>>> d783293a
                     "brightness_lower": "Brightness Lower Value",
                     "brightness_upper": "Brightness Upper Value",
                     "color_temp": "Color Temperature",
@@ -103,12 +99,8 @@
                     "scaling": "Scaling Factor",
                     "state_on": "On Value",
                     "state_off": "Off Value",
-<<<<<<< HEAD
                     "battery_dp": "Battery status DP",
-                    "brightness": "Brightness",
-=======
                     "brightness": "Brightness (only for white color)",
->>>>>>> d783293a
                     "brightness_lower": "Brightness Lower Value",
                     "brightness_upper": "Brightness Upper Value",
                     "color_temp": "Color Temperature",
